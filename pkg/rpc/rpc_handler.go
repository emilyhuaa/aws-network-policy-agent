// Copyright Amazon.com Inc. or its affiliates. All Rights Reserved.
//
// Licensed under the Apache License, Version 2.0 (the "License"). You may
// not use this file except in compliance with the License. A copy of the
// License is located at
//
//     http://aws.amazon.com/apache2.0/
//
// or in the "license" file accompanying this file. This file is distributed
// on an "AS IS" BASIS, WITHOUT WARRANTIES OR CONDITIONS OF ANY KIND, either
// express or implied. See the License for the specific language governing
// permissions and limitations under the License.

package rpc

import (
	"context"
	"net"
	"time"

	"github.com/aws/aws-network-policy-agent/controllers"
	"github.com/aws/aws-network-policy-agent/pkg/utils"

	pb "github.com/emilyhuaa/policyLogsEnhancement/pkg/rpc"

	rpc "github.com/aws/amazon-vpc-cni-k8s/rpc"
	"github.com/go-logr/logr"
	"github.com/pkg/errors"
	"google.golang.org/grpc"
	"google.golang.org/grpc/credentials/insecure"
	"google.golang.org/grpc/health"
	healthpb "google.golang.org/grpc/health/grpc_health_v1"
	"google.golang.org/grpc/reflection"
	"k8s.io/apimachinery/pkg/types"
	"k8s.io/client-go/kubernetes"
	ctrl "sigs.k8s.io/controller-runtime"
)

const (
	npgRPCaddress            = "127.0.0.1:50052"
	grpcHealthServiceName    = "grpc.health.v1.np-agent"
	metadataServiceName      = "aws-k8s-metadata-service"
	metadataServiceNamespace = "default"
)

// server controls RPC service responses.
type server struct {
	policyReconciler *controllers.PolicyEndpointsReconciler
	log              logr.Logger
	cacheClient      pb.CacheServiceClient
}

// EnforceNpToPod processes CNI Enforce NP network request
func (s *server) EnforceNpToPod(ctx context.Context, in *rpc.EnforceNpRequest) (*rpc.EnforceNpReply, error) {
	s.log.Info("Received Enforce Network Policy Request for Pod", "Name", in.K8S_POD_NAME, "Namespace", in.K8S_POD_NAMESPACE)
	var err error

	podIdentifier := utils.GetPodIdentifier(in.K8S_POD_NAME, in.K8S_POD_NAMESPACE, s.log)
	isMapUpdateRequired := s.policyReconciler.GeteBPFClient().IsMapUpdateRequired(podIdentifier)
	err = s.policyReconciler.GeteBPFClient().AttacheBPFProbes(types.NamespacedName{Name: in.K8S_POD_NAME, Namespace: in.K8S_POD_NAMESPACE},
		podIdentifier, true, true)
	if err != nil {
		s.log.Error(err, "Attaching eBPF probe failed for", "pod", in.K8S_POD_NAME, "namespace", in.K8S_POD_NAMESPACE)
		return nil, err
	}

	// We attempt to program eBPF firewall map entries for this pod, if the local agent is aware of the policies
	// configured against it. For example, if this is a new replica of an existing pod/deployment then the local
	// node agent will have the policy information available to it. If not, we will leave the pod in default deny state
	// until the Network Policy controller reconciles existing policies against this pod.

	// Check if there are active policies against the new pod and if there are other pods on the local node that share
	// the eBPF firewall maps with the newly launched pod, if already present we can skip the map update and return
	if s.policyReconciler.ArePoliciesAvailableInLocalCache(podIdentifier) && isMapUpdateRequired {
		// If we're here, then the local agent knows the list of active policies that apply to this pod and
		// this is the first pod of it's type to land on the local node/cluster
		s.log.Info("Active policies present against this pod and this is a new Pod to the local node, configuring firewall rules....")

		//Derive Ingress and Egress Firewall Rules and Update the relevant eBPF maps
		ingressRules, egressRules, _ :=
			s.policyReconciler.DeriveFireWallRulesPerPodIdentifier(podIdentifier, in.K8S_POD_NAMESPACE)

		err = s.policyReconciler.GeteBPFClient().UpdateEbpfMaps(podIdentifier, ingressRules, egressRules)
		if err != nil {
			s.log.Error(err, "Map update(s) failed for, ", "podIdentifier ", podIdentifier)
			return nil, err
		}
	} else {
		s.log.Info("Pod either has no active policies or shares the eBPF firewall maps with other local pods. No Map update required..")
	}

	resp := rpc.EnforceNpReply{
		Success: err == nil,
	}
	return &resp, nil
}

// newCacheClient creates a new gRPC client for the CacheService.
// It takes the address of the gRPC server as input and returns a CacheServiceClient and an error.
func newCacheClient(address string) (pb.CacheServiceClient, error) {
	conn, err := grpc.NewClient(
		address,
		grpc.WithTransportCredentials(insecure.NewCredentials()),
	)
	if err != nil {
		return nil, err
	}
	return pb.NewCacheServiceClient(conn), nil
}

// syncLocalCache is a method of the server struct that continuously syncs the local cache
// with the metadata cache using a gRPC client.
func (s *server) syncLocalCache() {
	for {
		ctx, cancel := context.WithTimeout(context.Background(), time.Second*10)

		req := &pb.CacheRequest{}
		res, err := s.cacheClient.GetCache(ctx, req)
		cancel()

		if err != nil {
			// If there was an error fetching the cache data, log the error and sleep for 30 seconds before retrying.
			s.log.Error(err, "Failed to sync local cache with metadata cache")
			time.Sleep(30 * time.Second)
			continue
		}

		newCache := make(map[string]utils.Metadata)
		for _, ipMetadata := range res.Data {
			newCache[ipMetadata.Ip] = utils.Metadata{Name: ipMetadata.Metadata.Name, Namespace: ipMetadata.Metadata.Namespace}
		}
		utils.UpdateLocalCache(newCache)
		s.log.Info("Successfully synced local cache with metadata cache", "local cache", utils.LocalCache)

		time.Sleep(30 * time.Second)
	}
}

// RunRPCHandler handles request from gRPC
func RunRPCHandler(policyReconciler *controllers.PolicyEndpointsReconciler, clientset *kubernetes.Clientset) error {
	rpcLog := ctrl.Log.WithName("rpc-handler")

	rpcLog.Info("Serving RPC Handler", "Address", npgRPCaddress)
	listener, err := net.Listen("tcp", npgRPCaddress)
	if err != nil {
		rpcLog.Error(err, "Failed to listen gRPC port")
		return errors.Wrap(err, "network policy agent: failed to listen to gRPC port")
	}
	grpcServer := grpc.NewServer()

	// Connect to metadata cache service
	serviceIP, _ := utils.GetServiceIP(clientset, metadataServiceName, metadataServiceNamespace)
	cacheClient, err := newCacheClient(serviceIP + ":50051")
	if err != nil {
		rpcLog.Error(err, "unable to connect to aws-k8s-metadata service, continuing without")
		utils.CacheClientConnected = false
	} else {
		utils.CacheClientConnected = true
	}

<<<<<<< HEAD
	s := &server{
		policyReconciler: policyReconciler,
		log:              rpcLog,
		cacheClient:      cacheClient,
=======
	if utils.CacheClientConnected {
		go s.syncLocalCache()
>>>>>>> 0056b6cc
	}

	go s.syncLocalCache()

	// s := &server{
	// 	policyReconciler: policyReconciler,
	// 	log:              rpcLog,
	// 	cacheClient:      nil,
	// }

	// serviceIP, err := utils.GetServiceIP(clientset, metadataServiceName, metadataServiceNamespace)
	// if err != nil {
	// 	// Log the error and continue without connecting to the metadata cache service
	// 	rpcLog.Info("unable to get aws-k8s-metadata-service IP, continuing without")
	// 	utils.CacheClientConnected = false
	// } else {
	// 	cacheClient, err := newCacheClient(serviceIP + ":50051")
	// 	if err != nil {
	// 		// Log the error and continue without connecting to the metadata cache service
	// 		rpcLog.Info("failed to connect to aws-k8s-metadata-service, continuing without")
	// 		utils.CacheClientConnected = false
	// 	} else {
	// 		rpcLog.Info("Connected to aws-k8s-metadata-service")
	// 		utils.CacheClientConnected = true
	// 		s.cacheClient = cacheClient
	// 	}
	// }
	// if utils.CacheClientConnected {
	// 	go s.syncLocalCache()
	// }

	rpc.RegisterNPBackendServer(grpcServer, s)

	healthServer := health.NewServer()
	// No need to ever change this to HealthCheckResponse_NOT_SERVING since it's a local service only
	healthServer.SetServingStatus(grpcHealthServiceName, healthpb.HealthCheckResponse_SERVING)
	healthpb.RegisterHealthServer(grpcServer, healthServer)

	// Register reflection service on gRPC server.
	reflection.Register(grpcServer)
	if err := grpcServer.Serve(listener); err != nil {
		rpcLog.Error(err, "Failed to start server on gRPC port: %v", err)
		return errors.Wrap(err, "network policy agent: failed to start server on gPRC port")
	}
	rpcLog.Info("Done with RPC Handler initialization")
	return nil
}<|MERGE_RESOLUTION|>--- conflicted
+++ resolved
@@ -158,45 +158,13 @@
 		utils.CacheClientConnected = true
 	}
 
-<<<<<<< HEAD
 	s := &server{
 		policyReconciler: policyReconciler,
 		log:              rpcLog,
 		cacheClient:      cacheClient,
-=======
-	if utils.CacheClientConnected {
-		go s.syncLocalCache()
->>>>>>> 0056b6cc
 	}
 
 	go s.syncLocalCache()
-
-	// s := &server{
-	// 	policyReconciler: policyReconciler,
-	// 	log:              rpcLog,
-	// 	cacheClient:      nil,
-	// }
-
-	// serviceIP, err := utils.GetServiceIP(clientset, metadataServiceName, metadataServiceNamespace)
-	// if err != nil {
-	// 	// Log the error and continue without connecting to the metadata cache service
-	// 	rpcLog.Info("unable to get aws-k8s-metadata-service IP, continuing without")
-	// 	utils.CacheClientConnected = false
-	// } else {
-	// 	cacheClient, err := newCacheClient(serviceIP + ":50051")
-	// 	if err != nil {
-	// 		// Log the error and continue without connecting to the metadata cache service
-	// 		rpcLog.Info("failed to connect to aws-k8s-metadata-service, continuing without")
-	// 		utils.CacheClientConnected = false
-	// 	} else {
-	// 		rpcLog.Info("Connected to aws-k8s-metadata-service")
-	// 		utils.CacheClientConnected = true
-	// 		s.cacheClient = cacheClient
-	// 	}
-	// }
-	// if utils.CacheClientConnected {
-	// 	go s.syncLocalCache()
-	// }
 
 	rpc.RegisterNPBackendServer(grpcServer, s)
 
